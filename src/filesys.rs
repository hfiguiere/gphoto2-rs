--- conflicted
+++ resolved
@@ -1,11 +1,7 @@
 //! Camera filesystem and storages
 
 use crate::{
-<<<<<<< HEAD
-  file::FileType,
-=======
   file::{CameraFile, CameraFilePath, FileType},
->>>>>>> 5eb1fdb0
   helper::{bitflags, char_slice_to_cow, to_c_string, UninitBox},
   list::{CameraList, FileListIter},
   try_gp_internal, Camera, Result,
@@ -294,6 +290,7 @@
   }
 
   /// Upload a file to the camera
+  #[allow(clippy::boxed_local)]
   pub fn upload_file(&self, folder: &str, filename: &str, data: Box<[u8]>) -> Result<()> {
     try_gp_internal!(gp_file_new(&out file)?);
     try_gp_internal!(gp_file_append(file, data.as_ptr().cast(), data.len().try_into()?)?);
